"""
Copyright 2016 Deepgram

Licensed under the Apache License, Version 2.0 (the "License");
you may not use this file except in compliance with the License.
You may obtain a copy of the License at

   http://www.apache.org/licenses/LICENSE-2.0

Unless required by applicable law or agreed to in writing, software
distributed under the License is distributed on an "AS IS" BASIS,
WITHOUT WARRANTIES OR CONDITIONS OF ANY KIND, either express or implied.
See the License for the specific language governing permissions and
limitations under the License.
"""

import re
import logging
from collections import OrderedDict

from ..loss import Loss
from ..utils import get_subclasses, CudaContext, CudaError

logger = logging.getLogger(__name__)

###############################################################################
class Backend:
	""" Base class for all tensor operation backends. Examples of backends are
		Keras, Theano, TensorFlow, etc.
	"""

	###########################################################################
<<<<<<< HEAD
	def __init__(self, variant=None, device=None, parallel=None, gpu_busy_load=5.0):
=======
	def __init__(self, variant=None, device=None, parallel=None,
		gpu_busy_load=None, skip_check=None):
>>>>>>> 1f738681
		""" Create a new backend.

			Part of this call should be to ensure that all the necessary
			modules/libraries are available to use this backend. If this
			backend cannot be used, an exception should be raised. Otherwise,
			any appropriate configuration should take place here.

			# Arguments

			variant: str, list/tuple of str, or None (default: None). The
				variants to label this backend with. This allows for more
				streamlined and flexible modification of backend behavior at
				the layer level. These are simply tags that software components
				can query and modify their behavior in response, without
				requiring an entirely new backend.
		"""
<<<<<<< HEAD
		self.gpuBusyLoad = gpu_busy_load
=======
		if gpu_busy_load is None:
			gpu_busy_load = 5.0

		if skip_check is None:
			skip_check = False
>>>>>>> 1f738681

		if not self.is_supported():
			logger.warning('Backend claims to not be supported. We will try '
				'to use it anyway.')

		if variant is not None:
			if isinstance(variant, str):
				variant = {variant}
		else:
			variant = set()

		self.variant = set(variant)
		self.variant.discard(None)

		if parallel is not None:
			if not isinstance(parallel, int):
				raise ValueError('If "parallel" is specified, it must be an '
					'integer. We received: {}'.format(parallel))
			if parallel <= 0:
				logger.warning('"parallel" should be > 0, but we received '
					'"%d". We are just ignoring "parallel".', parallel)
				parallel = None

		if device is None:
			logger.debug('No execution device indicated to backend. Checking '
				'available devices...')
			try:
				with CudaContext() as context:
					n_devices = len(context)
			except CudaError:
				logger.debug('Failed to initialize CUDA. Falling back to '
					'CPU.')
				device = 'cpu'
			else:
				if n_devices > 0:
					logger.debug('GPU capabilities detected.')
					device = 'gpu'
				else:
					logger.debug('No GPUs detected.')
					device = 'cpu'

		if device == 'cpu':
			self.devices = []
			if parallel:
				logger.warning('"parallel" execution was requested, but we '
					'not using the GPU. "parallel" will be ignored.')

		elif device.startswith('gpu'):
			if device == 'gpu':
				allowed = None
			else:
				allowed = set()
				regex = re.compile(
					r'gpu(?P<negate>!)?(?P<start>[0-9]+)(?:-(?P<end>[0-9]+))?')
				parts = device.split(',')
				for part in parts:
					match = regex.match(part.strip())
					if not match:
						raise ValueError('Failed to parse device: {}'.format(
							device))
					if match.group('end'):
						indices = set(range(
							int(match.group('start')),
							int(match.group('end'))+1
						))
					else:
						indices = {int(match.group('start'))}
					if match.group('negate') is None:
						allowed |= indices
					else:
						allowed -= indices

			with CudaContext() as context:
				n_devices = len(context)
				if allowed is None:
					allowed = set(range(n_devices))
<<<<<<< HEAD
				preferred = [
					(device.is_busy(self.gpuBusyLoad), device.index()) \
						for device in context.rank_available()
				]
				preferred = [
					index for busy, index in preferred
					if index in allowed and not busy
				]
=======
				if skip_check:
					preferred = list(sorted(allowed))
				else:
					preferred = [
						(device.is_busy(gpu_busy_load), device.index()) \
							for device in context.rank_available()
					]
					preferred = [
						index for busy, index in preferred
						if index in allowed and not busy
					]
>>>>>>> 1f738681

			if not preferred:
				logger.error('Failed to find any available GPUs.')
				raise ValueError('Failed to find any available GPUs.')

			if parallel:
				if parallel > len(preferred):
					logger.warning('%d GPU devices were requested through '
						'"parallel", but only %d devices seem '
						'available/unused. We are decreasing "parallel" to '
						'match.', parallel, len(preferred))
					self.devices = preferred
				else:
					self.devices = preferred[:parallel]
			else:
				self.devices = preferred

			logger.info('We are going to use %d GPU devices.',
				len(self.devices))

		else:
			raise ValueError('Invalid device specification: {}. If a '
				'device is explicitly specified, it must be "cpu", "gpu" '
				'or "gpuX" where "X" is an integer.'.format(device))

		logger.info('Creating backend: %s', self.get_name())
		logger.debug('Backend variants: %s',
			'none' if not self.variant else ', '.join(
				str(x) for x in sorted(self.variant)
			)
		)

	###########################################################################
	@property
	def parallel(self):
		""" Returns the number of GPU devices we are using.
		"""
		if self.devices:
			return len(self.devices)
		return 0

	###########################################################################
	def has_variant(self, variant):
		""" Checks if a particular variant is enabled.
		"""
		return variant in self.variant

	###########################################################################
	@classmethod
	def is_supported(cls):
		""" Returns True if this backend can be used.

			# Return value

			If the backend appears to be useable, returns True. Otherwise,
			returns False.

			Note that if this returns False, then the backend should definitely
			not be able to be used. However, just because it returns True
			doesn't mean it will work (e.g., Theano with `force_device=true`,
			but without the requested device installed).
		"""
		raise NotImplementedError

	###########################################################################
	@staticmethod
	def from_specification(spec):
		""" Creates a new backend from the specification.

			# Arguments

			spec: str or dict. The backend specification. If processed from
				a standard job specification, it is everything under the
				`global.backend` section.

			# Return value

			Backend instance

			# Usage

			If no "global" section exists, or if no "backend" section exists in
			the "global" section, this will try to instantiate any supported
			backend installed on the system.

			Instantiate a specific backend with default parameters:
			```yaml
			global:
			  backend: BACKEND
			```
			or like this:
			```yaml
			global:
			  backend:
			    name: BACKEND
			```

			Instantiate a specific backend with additional keywords (the
			keywords must be supported by the Backend implementation):
			```yaml
			global:
			  backend:
			    name: BACKEND
				PARAM1: VALUE1
				PARAM2: VALUE2
				  ...
			```

			Instatiate any backend with additional keywords (the keywords must
			be supported by the Backend implementation):
			```yaml
			global:
			  backend:
				PARAM1: VALUE1
				PARAM2: VALUE2
				...
			```
		"""
		if spec is None:
			all_supported = list(Backend.get_all_backends(supported_only=True))
			if not all_supported:
				raise ValueError('No supported backends available.')
			target = all_supported[0]
			params = {}
		elif isinstance(spec, str):
			target = Backend.get_backend_by_name(spec)
			params = {}
		elif isinstance(spec, dict):
			if 'name' in spec:
				target = Backend.get_backend_by_name(spec.pop('name'))
			else:
				all_supported = list(Backend.get_all_backends(
					supported_only=True))
				if not all_supported:
					raise ValueError('No supported backends available.')
				target = all_supported[0]
			params = spec
		else:
			raise ValueError(
				'Unexpected backend specification: {}'.format(spec))

		logger.debug('Using backend: %s', target.get_name())
		result = target(**params)
		return result

	###########################################################################
	@staticmethod
	def get_backend_by_name(name):
		""" Factory method for creating new backends.

			# Arguments

			name: str. The name of the backend to instantiate. This is given by
				the backend's `get_name()` method.
			kwargs: dict. The arguments to pass to the backend's constructor.

			# Return value

			If the named backend is found, this returns a Backend instance;
			otherwise, a ValueError is raised.
		"""
		name = name.lower()
		for cls in Backend.get_all_backends(supported_only=False):
			if cls.get_name() == name:
				return cls
		raise ValueError('No such backend: {}'.format(name))

	###########################################################################
	@staticmethod
	def get_all_backends(supported_only=False):
		""" Factory method for creating backend which is supported on the host
			platform.

			# Arguments

			kwargs: dict. The arguments to pass to the backend's constructor.

			# Return value

			If the named backend is found, this returns a Backend instance;
			otherwise, a ValueError is raised.
		"""
		for cls in get_subclasses(Backend):
			if supported_only:
				if cls.is_supported():
					yield cls
			else:
				yield cls

	###########################################################################
	@staticmethod
	def get_any_supported_backend():
		""" Finds a backend class that claims to be supported on this system.
		"""
		for cls in Backend.get_all_backends(supported_only=True):
			return cls
		raise ValueError('No supported backends found.')

	###########################################################################
	@classmethod
	def get_name(cls):
		""" Return a lower-case string naming this backend.
		"""
		return cls.__name__.lower()

	###########################################################################
	def save(self, model, filename):
		""" Saves the model weights to the given filename.

			# Arguments

			model: Model instance. The model whose weights should be saved.
			filename: str. The filename to write the weights to.

			# Notes

			The file format is backend-specific. There is no guarantee of
			compatability between different backends.

			# Return value

			None
		"""
		raise NotImplementedError

	###########################################################################
	def restore(self, model, filename):
		""" Load the model weights from the given filename.

			# Arguments

			model: Model instance. The model whose weights should be restored.
			filename: str. The filename to read the weights from.

			# Notes

			The file format is backend-specific. There is no guarantee of
			compatability between different backends.

			# Return value

			None
		"""
		raise NotImplementedError

	###########################################################################
	def create_data(self, model):
		""" Requests a new set of model-specific data to be used during model
			assembly.
		"""
		return None

	###########################################################################
	def connect(self, inputs, target, data):
		""" Applies a tensor operation to a set of input tensors.

			# Arguments

			inputs: list. A list of input tensors.
			target: object. The tensor operation to apply.
			data: object. A backend-specific object, created by
				`create_data()`, which can be used by the backend to maintain
				state while constructing the model.

			# Notes

			The exact underlying types of the `inputs` and `target` tensors
			depend on the backend implementation.

			# Return value

			A new tensor object (backend-specific) resulting from the applied
			operation.
		"""
		raise NotImplementedError

	###########################################################################
	def preprocess_loss(self, model, loss):
		""" Validate / pre-process the loss functions before instantiating
			them.

			# Arguments

			model: The Kur model. It must be compiled.
			loss: Loss instance, list/tuple of Loss instances, or a dictionary
				of model layer names mapped to Loss instances.
		"""
		if not loss:
			num_outputs = len(model.outputs)
			logger.error('You are trying to construct a training/validation'
				'/testing model, but you haven\'t specified any loss '
				'functions. Your model has %d outputs: %s. You need to '
				'specify %d loss functions, one for each output.',
				num_outputs, ', '.join(model.outputs), num_outputs)
			raise ValueError('No loss functions were specified, but are '
				'required for training, testing, and validation.')

		if isinstance(loss, Loss):
			loss = [loss]

		output_only = set(model.outputs) - set(loss)
		if output_only:
			logger.debug('These layers will be output-only layers, without '
				'loss functions attached: %s', ', '.join(output_only))

		if isinstance(loss, (list, tuple)):
			if all(isinstance(x, Loss) for x in loss):
				if len(loss) != len(model.outputs):
					raise ValueError('Model has {} outputs, but only {} loss '
						'functions were specified.'
						.format(len(model.outputs), len(loss)))
				loss_with_names = list(zip(model.outputs, loss))
			elif all(isinstance(x, (dict, OrderedDict)) for x in loss):
				loss_with_names = []
				for x in loss:
					if not isinstance(x, (dict, OrderedDict)):
						raise ValueError('Expected each individual loss entry '
							'to be a dictionary. Received: {}'.format(x))
					if not 'target' in x:
						raise ValueError('Missing required key in loss '
							'function: "target".')
					loss_with_names.append((x['target'], x))
			else:
				raise ValueError('Expected a single loss function, a list of '
					'loss functions, a dictionary of loss functions, or a '
					'list of dictionaries. Instead we received: {}'
					.format(loss))

		elif isinstance(loss, (dict, OrderedDict)):
			loss_with_names = list(loss.items())

		else:
			raise ValueError('Loss functions given to "compile" should be '
				'a list/tuple, a dictionary, or a single Loss instance. '
				'Instead we received this: {} (type={})'
				.format(loss, type(loss)))

		return loss_with_names

	###########################################################################
	def compile(self, model, loss=None, optimizer=None, blocking=True,
		assemble_only=False):
		""" Creates an implementation-specific representation of the
			instantiated model.

			# Arguments

			model: Model instance. The built model to create a representation
				for.
			loss: Loss instance, list, dict, or None. The loss function
				(objective function) to use for training. If None, no loss
				functions are used. If a list, it should be a list of Loss
				instances, one for each model output; if the list is length 1,
				then the same loss function is used for each model output. If
				this is a dict, it should map from model output names to Loss
				instances to apply to that output.
			optimizer: Optimizer instance or None. The loss function to use for
				training. If None, no optimizer is used.
			blocking: bool (default: True). If True, requests that the
				implementation not return until all code compiling is complete.
				If False, the implementation may spawn background threads or
				processes, and these may still be running when
				train/test/evaluate are called (leading to blocking behavior at
				that point).
			assemble_only: bool (default: False). If True, does not attempt to
				create any compiled functions/models at all. Simply assembles
				the model and prepares the data sources. If this is True, then
				blocking is ignored.

			# Return value

			An implementation-specific object ("model") that can be used for
			training or evaluation. However, if `assemble_only` is True, then
			this returns a limited object which cannot be actually used for
			anything.

			# Notes

			Implementations may need to modify the Model. If this is the case,
			ExtensionState should be used to protect the model from extensions
			that are left stuck on after compiling.
		"""
		raise NotImplementedError

	###########################################################################
	def train(self, model, data):
		""" Fits the given model on a batch of data.

			# Arguments

			model: Model instance. The model to train with.
			data: dict or list. The data to train a batch on.
			compiled: object. The data package returned by `compile`. Its type
				and content are backend-specific.

			# Return value

			A dictionary of loss values, whose keys are the names of the
			respective outputs. If per-output loss is not available, then a
			single, global loss value can be returned instead.
		"""
		raise NotImplementedError

	###########################################################################
	def test(self, model, data):
		""" Calculates the model loss on a batch of data.

			# Arguments

			model: Model instance. The model to evaluate with.
			data: dict or list. The batch of data to test on.
			compiled: object. The data package returned by `compile`. Its type
				and content are backend-specific.

			# Return value

			A dictionary of loss values, whose keys are the names of the
			respective outputs. If per-output loss is not available, then a
			single, global loss value can be returned instead.
		"""
		raise NotImplementedError

	###########################################################################
	def evaluate(self, model, data, post_processor=None):
		""" Evaluates the model on a batch ofdata.
		"""
		raise NotImplementedError

### EOF.EOF.EOF.EOF.EOF.EOF.EOF.EOF.EOF.EOF.EOF.EOF.EOF.EOF.EOF.EOF.EOF.EOF.EOF<|MERGE_RESOLUTION|>--- conflicted
+++ resolved
@@ -30,12 +30,8 @@
 	"""
 
 	###########################################################################
-<<<<<<< HEAD
-	def __init__(self, variant=None, device=None, parallel=None, gpu_busy_load=5.0):
-=======
 	def __init__(self, variant=None, device=None, parallel=None,
 		gpu_busy_load=None, skip_check=None):
->>>>>>> 1f738681
 		""" Create a new backend.
 
 			Part of this call should be to ensure that all the necessary
@@ -52,15 +48,11 @@
 				can query and modify their behavior in response, without
 				requiring an entirely new backend.
 		"""
-<<<<<<< HEAD
-		self.gpuBusyLoad = gpu_busy_load
-=======
 		if gpu_busy_load is None:
 			gpu_busy_load = 5.0
 
 		if skip_check is None:
 			skip_check = False
->>>>>>> 1f738681
 
 		if not self.is_supported():
 			logger.warning('Backend claims to not be supported. We will try '
@@ -137,16 +129,6 @@
 				n_devices = len(context)
 				if allowed is None:
 					allowed = set(range(n_devices))
-<<<<<<< HEAD
-				preferred = [
-					(device.is_busy(self.gpuBusyLoad), device.index()) \
-						for device in context.rank_available()
-				]
-				preferred = [
-					index for busy, index in preferred
-					if index in allowed and not busy
-				]
-=======
 				if skip_check:
 					preferred = list(sorted(allowed))
 				else:
@@ -158,7 +140,6 @@
 						index for busy, index in preferred
 						if index in allowed and not busy
 					]
->>>>>>> 1f738681
 
 			if not preferred:
 				logger.error('Failed to find any available GPUs.')
